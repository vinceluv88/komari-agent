package flags

var (
	AutoDiscoveryKey     string
	DisableAutoUpdate    bool
	DisableWebSsh        bool
	MemoryModeAvailable  bool
	Token                string
	Endpoint             string
	Interval             float64
	IgnoreUnsafeCert     bool
	MaxRetries           int
	ReconnectInterval    int
	InfoReportInterval   int
	IncludeNics          string
	ExcludeNics          string
	IncludeMountpoints   string
	MonthRotate          int
	CFAccessClientID     string
	CFAccessClientSecret string
	MemoryIncludeCache   bool
<<<<<<< HEAD
	CustomDNS            string
=======
	EnableGPU            bool   // 启用详细GPU监控
>>>>>>> 518f7821
)<|MERGE_RESOLUTION|>--- conflicted
+++ resolved
@@ -19,9 +19,6 @@
 	CFAccessClientID     string
 	CFAccessClientSecret string
 	MemoryIncludeCache   bool
-<<<<<<< HEAD
 	CustomDNS            string
-=======
 	EnableGPU            bool   // 启用详细GPU监控
->>>>>>> 518f7821
 )